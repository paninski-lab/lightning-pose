--- conflicted
+++ resolved
@@ -173,7 +173,6 @@
     # nan removal value. 
     # (in prob; heatmaps with max prob values are removed)
     prob_threshold: 0.05
-<<<<<<< HEAD
   # loss = kl loss between heatmaps in successive timepoints
   temporal_heatmap_kl:
     # weight in front of temporal heatmap loss
@@ -194,10 +193,7 @@
     # nan removal threshold value. 
     # (in prob; heatmaps with confidences below this value are removed)
     prob_threshold: 0.05
-  
-=======
   # loss = mse between model heatmap and idealized gaussian heatmap centered on softargmax
->>>>>>> a7717a39
   unimodal_mse:
     # weight in front of unimodal_mse loss
     log_weight: 5.0
