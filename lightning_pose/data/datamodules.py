"""Data modules split a dataset into train, val, and test modules."""

import copy
import os
from typing import Literal

import imgaug.augmenters as iaa
import lightning.pytorch as pl
import torch
from lightning.pytorch.utilities import CombinedLoader
from omegaconf import DictConfig
from torch.utils.data import DataLoader, Subset, random_split

from lightning_pose.data.dali import PrepareDALI
from lightning_pose.data.datatypes import SemiSupervisedDataLoaderDict
from lightning_pose.data.utils import (
    compute_num_train_frames,
    split_sizes_from_probabilities,
)
from lightning_pose.utils.io import check_video_paths

# to ignore imports for sphix-autoapidoc
__all__ = [
    "BaseDataModule",
    "UnlabeledDataModule",
]


class BaseDataModule(pl.LightningDataModule):
    """Splits a labeled dataset into train, val, and test data loaders."""

    def __init__(
        self,
        dataset: torch.utils.data.Dataset,
        train_batch_size: int = 16,
        val_batch_size: int = 16,
        test_batch_size: int = 1,
        num_workers: int | None = None,
        train_probability: float = 0.8,
        val_probability: float | None = None,
        test_probability: float | None = None,
        train_frames: float | int | None = None,
        torch_seed: int = 42,
    ) -> None:
        """Data module splits a dataset into train, val, and test data loaders.

        Args:
            dataset: base dataset to be split into train/val/test
            train_batch_size: number of samples of training batches
            val_batch_size: number of samples in validation batches
            test_batch_size: number of samples in test batches
            num_workers: number of threads used for prefetching data
            train_probability: fraction of full dataset used for training
            val_probability: fraction of full dataset used for validation
            test_probability: fraction of full dataset used for testing
            train_frames: if integer, select this number of training frames
                from the initially selected train frames (defined by
                `train_probability`); if float, must be between 0 and 1
                (exclusive) and defines the fraction of the initially selected
                train frames
            torch_seed: control data splits

        """
        super().__init__()
        self.dataset = dataset
        self.train_batch_size = train_batch_size
        self.val_batch_size = val_batch_size
        self.test_batch_size = test_batch_size
        if num_workers is not None:
            self.num_workers = num_workers
        else:
            slurm_cpus = os.getenv("SLURM_CPUS_PER_TASK")
            if slurm_cpus:
                self.num_workers = int(slurm_cpus)
            else:
                # Fallback to os.cpu_count()
                self.num_workers = os.cpu_count()
        self.train_probability = train_probability
        self.val_probability = val_probability
        self.test_probability = test_probability
        self.train_frames = train_frames
        self.train_dataset = None  # populated by self.setup()
        self.val_dataset = None  # populated by self.setup()
        self.test_dataset = None  # populated by self.setup()
        self.torch_seed = torch_seed
        self._setup()

    def _setup(self) -> None:

        datalen = self.dataset.__len__()
        print(f"Number of labeled images in the full dataset (train+val+test): {datalen}")

        # split data based on provided probabilities
        data_splits_list = split_sizes_from_probabilities(
            datalen,
            train_probability=self.train_probability,
            val_probability=self.val_probability,
            test_probability=self.test_probability,
        )

        if len(self.dataset.imgaug_transform) == 1:
            # no augmentations in the pipeline; subsets can share same underlying dataset
            self.train_dataset, self.val_dataset, self.test_dataset = random_split(
                self.dataset,
                data_splits_list,
                generator=torch.Generator().manual_seed(self.torch_seed),
            )
        else:
            # augmentations in the pipeline; we want validation and test datasets that only resize
            # we can't simply change the imgaug pipeline in the datasets after they've been split
            # because the subsets actually point to the same underlying dataset, so we create
            # separate datasets here
            train_idxs, val_idxs, test_idxs = random_split(
                range(len(self.dataset)),
                data_splits_list,
                generator=torch.Generator().manual_seed(self.torch_seed),
            )

            self.train_dataset = Subset(copy.deepcopy(self.dataset), indices=list(train_idxs))
            self.val_dataset = Subset(copy.deepcopy(self.dataset), indices=list(val_idxs))
            self.test_dataset = Subset(copy.deepcopy(self.dataset), indices=list(test_idxs))

            # only use the final resize transform for the validation and test datasets
            if self.dataset.imgaug_transform[-1].__str__().find("Resize") == 0:
                final_transform = iaa.Sequential([self.dataset.imgaug_transform[-1]])
            else:
                # if we're here it's because the dataset is a MultiviewHeatmapDataset that doesn't
                # resize by default in the pipeline; we enforce resizing here on val/test batches
                height = self.dataset.height
                width = self.dataset.width
                final_transform = iaa.Sequential([iaa.Resize({"height": height, "width": width})])

            self.val_dataset.dataset.imgaug_transform = final_transform
            if hasattr(self.val_dataset.dataset, "dataset"):
                # this will get triggered for multiview datasets
<<<<<<< HEAD
                print(f"val dataset: updating children datasets with resize imgaug pipeline")
=======
                print("val: updating children datasets with resize imgaug pipeline")
>>>>>>> 29b20627
                for view_name, dset in self.val_dataset.dataset.dataset.items():
                    dset.imgaug_transform = final_transform

            self.test_dataset.dataset.imgaug_transform = final_transform
            if hasattr(self.test_dataset.dataset, "dataset"):
                # this will get triggered for multiview datasets
<<<<<<< HEAD
                print(f"test dataset: updating children datasets with resize imgaug pipeline")
=======
                print("test: updating children datasets with resize imgaug pipeline")
>>>>>>> 29b20627
                for view_name, dset in self.test_dataset.dataset.dataset.items():
                    dset.imgaug_transform = final_transform

        # further subsample training data if desired
        if self.train_frames is not None:
            n_frames = compute_num_train_frames(len(self.train_dataset), self.train_frames)

            if n_frames < len(self.train_dataset):
                # split the data a second time to reflect further subsampling from
                # train_frames
                self.train_dataset.indices = self.train_dataset.indices[:n_frames]

        print(
            f"Dataset splits -- "
            f"train: {len(self.train_dataset)}, "
            f"val: {len(self.val_dataset)}, "
            f"test: {len(self.test_dataset)}"
        )

    def train_dataloader(self) -> torch.utils.data.DataLoader:
        return DataLoader(
            self.train_dataset,
            batch_size=self.train_batch_size,
            num_workers=self.num_workers,
            persistent_workers=True if self.num_workers > 0 else False,
            shuffle=True,
            generator=torch.Generator().manual_seed(self.torch_seed),
        )

    def val_dataloader(self) -> torch.utils.data.DataLoader:
        return DataLoader(
            self.val_dataset,
            batch_size=self.val_batch_size,
            num_workers=self.num_workers,
            persistent_workers=True if self.num_workers > 0 else False,
        )

    def test_dataloader(self) -> torch.utils.data.DataLoader:
        return DataLoader(
            self.test_dataset,
            batch_size=self.test_batch_size,
            num_workers=self.num_workers,
        )

    def full_labeled_dataloader(self) -> torch.utils.data.DataLoader:
        return DataLoader(
            self.dataset,
            batch_size=self.val_batch_size,
            num_workers=self.num_workers,
        )


class UnlabeledDataModule(BaseDataModule):
    """Data module that contains labeled and unlabled data loaders."""

    def __init__(
        self,
        dataset: torch.utils.data.Dataset,
        video_paths_list: list[str] | str,
        dali_config: dict | DictConfig,
        view_names: list[str] | None = None,
        train_batch_size: int = 16,
        val_batch_size: int = 16,
        test_batch_size: int = 1,
        num_workers: int | None = None,
        train_probability: float = 0.8,
        val_probability: float | None = None,
        test_probability: float | None = None,
        train_frames: float | None = None,
        torch_seed: int = 42,
        imgaug: Literal["default", "dlc", "dlc-top-down"] = "default",
    ) -> None:
        """Data module that contains labeled and unlabeled data loaders.

        Args:
            dataset: pytorch Dataset for labeled data
            video_paths_list: absolute paths of videos ("unlabeled" data)
            view_names: if fitting a non-mirrored multiview model, pass view names in order to
                correctly organize the video paths
            dali_config: see `dali` entry of default config file for keys
            train_batch_size: number of samples of training batches
            val_batch_size: number of samples in validation batches
            test_batch_size: number of samples in test batches
            num_workers: number of threads used for prefetching data
            train_probability: fraction of full dataset used for training
            val_probability: fraction of full dataset used for validation
            test_probability: fraction of full dataset used for testing
            train_frames: if integer, select this number of training frames
                from the initially selected train frames (defined by
                `train_probability`); if float, must be between 0 and 1
                (exclusive) and defines the fraction of the initially selected
                train frames
            torch_seed: control data splits
            torch_seed: control randomness of labeled data loading
            imgaug: type of image augmentation to apply to unlabeled frames

        """
        super().__init__(
            dataset=dataset,
            train_batch_size=train_batch_size,
            val_batch_size=val_batch_size,
            test_batch_size=test_batch_size,
            num_workers=num_workers,
            train_probability=train_probability,
            val_probability=val_probability,
            test_probability=test_probability,
            train_frames=train_frames,
            torch_seed=torch_seed,
        )
        self.video_paths_list = video_paths_list
        self.filenames = check_video_paths(self.video_paths_list, view_names=view_names)
        self.num_workers_for_unlabeled = 1  # WARNING!! do not increase above 1, weird behavior
        self.dali_config = dali_config
        self.unlabeled_dataloader = None  # initialized in setup_unlabeled
        self.imgaug = imgaug
        self.setup_unlabeled()

    def setup_unlabeled(self) -> None:
        """Sets up the unlabeled data loader."""
        dali_prep = PrepareDALI(
            train_stage="train",
            model_type="context" if self.dataset.do_context else "base",
            filenames=self.filenames,
            resize_dims=[self.dataset.height, self.dataset.width],
            dali_config=self.dali_config,
            imgaug=self.imgaug,
            num_threads=self.num_workers_for_unlabeled,
        )

        self.unlabeled_dataloader = dali_prep()

    def train_dataloader(self) -> CombinedLoader:
        loader = SemiSupervisedDataLoaderDict(
            labeled=super().train_dataloader(),
            unlabeled=self.unlabeled_dataloader,
        )
        # CombinedLoader mode="max_size_cycle" works in concert with
        # `trainer.limit_train_batches`. Assuming unlabeled data is plentiful,
        # it will cycle through labeled data until limit_train_batches.
        # We set limit_train_batches such that it exhausts all labeled data
        # in an epoch, or it cycles for a minimum of 10 batches.
        #
        # The reason to have a minimum number of batches is so that when labeled data is
        # scarce, the model sees more unlabeled data per epoch instead of just stopping
        # (empirically better).
        return CombinedLoader(loader, mode="max_size_cycle")<|MERGE_RESOLUTION|>--- conflicted
+++ resolved
@@ -133,22 +133,14 @@
             self.val_dataset.dataset.imgaug_transform = final_transform
             if hasattr(self.val_dataset.dataset, "dataset"):
                 # this will get triggered for multiview datasets
-<<<<<<< HEAD
-                print(f"val dataset: updating children datasets with resize imgaug pipeline")
-=======
                 print("val: updating children datasets with resize imgaug pipeline")
->>>>>>> 29b20627
                 for view_name, dset in self.val_dataset.dataset.dataset.items():
                     dset.imgaug_transform = final_transform
 
             self.test_dataset.dataset.imgaug_transform = final_transform
             if hasattr(self.test_dataset.dataset, "dataset"):
                 # this will get triggered for multiview datasets
-<<<<<<< HEAD
-                print(f"test dataset: updating children datasets with resize imgaug pipeline")
-=======
                 print("test: updating children datasets with resize imgaug pipeline")
->>>>>>> 29b20627
                 for view_name, dset in self.test_dataset.dataset.dataset.items():
                     dset.imgaug_transform = final_transform
 
