"""Dataset/data module utilities."""

from kornia import image_to_tensor
import numpy as np
import torch
from torchtyping import TensorType, patch_typeguard
from typeguard import typechecked
from typing import List, Literal, Optional, Tuple, Union, Dict, Any
import pytorch_lightning as pl
import math


patch_typeguard()  # use before @typechecked

@typechecked
class DataExtractor(object):
    """Helper class to extract all data from a data module."""

    def __init__(
        self,
        data_module: pl.LightningDataModule,
        cond: Literal["train", "test", "val"] = "train",
        extract_images: bool = False,
        
    ) -> None:
        self.data_module = data_module
        self.cond = cond
        self.extract_images = extract_images

    @property
    def dataset_length(self) -> int:
        name = "%s_dataset" % self.cond
        return len(getattr(self.data_module, name))

    @typechecked
    def get_loader(self) -> Union[torch.utils.data.DataLoader, dict]:
        if self.cond == "train":
            return self.data_module.train_dataloader()
        if self.cond == "val":
            return self.data_module.val_dataloader()
        if self.cond == "test":
            return self.data_module.test_dataloader()

    @typechecked
    def verify_labeled_loader(
        self, loader: Union[torch.utils.data.DataLoader, dict]
    ) -> torch.utils.data.DataLoader:
        if type(loader) is dict and "labeled" in list(loader.keys()):
            # if we have a dictionary of dataloaders, we take the loader called
            # "labeled" (the loader called "unlabeled" doesn't have keypoints)
            labeled_loader = loader["labeled"]
        else:
            labeled_loader = loader
        return labeled_loader

    @typechecked
    def iterate_over_dataloader(
        self, loader: torch.utils.data.DataLoader
    ) -> Tuple[TensorType["num_examples", Any], Union[TensorType["num_examples", 3, "image_width", "image_height"], 
                                                      TensorType["num_examples", "frames", 3, "image_width", "image_height"], None]]:
        keypoints_list = []
        images_list = []
        for ind, batch in enumerate(loader):
            keypoints_list.append(batch["keypoints"])
            if self.extract_images:
                images_list.append(batch["images"])
        concat_keypoints = torch.cat(keypoints_list, dim=0)
        if self.extract_images:
            concat_images = torch.cat(images_list, dim=0)
        else:
            concat_images = None
        # assert that indeed the number of columns does not change after concatenation,
        # and that the number of rows is the dataset length.
        assert concat_keypoints.shape == (
            self.dataset_length, keypoints_list[0].shape[1],
        )
        return concat_keypoints, concat_images

    @typechecked
    def __call__(self) -> Tuple[TensorType["num_examples", Any], Union[TensorType["num_examples", 3, "image_width", "image_height"], 
                                                                       TensorType["num_examples", "frames", 3, "image_width", "image_height"], None]]:
        loader = self.get_loader()
        loader = self.verify_labeled_loader(loader)
        return self.iterate_over_dataloader(loader)
<<<<<<< HEAD
    
=======


>>>>>>> 30243e8f
@typechecked
def split_sizes_from_probabilities(
    total_number: int,
    train_probability: float,
    val_probability: Optional[float] = None,
    test_probability: Optional[float] = None,
) -> List[int]:
    """Returns the number of examples for train, val and test given split probs.

    Args:
        total_number: total number of examples in dataset
        train_probability: fraction of examples used for training
        val_probability: fraction of examples used for validation
        test_probability: fraction of examples used for test. Defaults to None.
            Can be computed as the remaining examples.

    Returns:
        [num training examples, num validation examples, num test examples]

    """

    if test_probability is None and val_probability is None:
        remaining_probability = 1.0 - train_probability
        # round each to 5 decimal places (issue with floating point precision)
        val_probability = round(remaining_probability / 2, 5)
        test_probability = round(remaining_probability / 2, 5)
    elif test_probability is None:
        test_probability = 1.0 - train_probability - val_probability

    assert (
        test_probability + train_probability + val_probability == 1.0
    )  # probabilities should add to one
    train_number = int(np.floor(train_probability * total_number))
    val_number = int(np.floor(val_probability * total_number))
    test_number = (
        total_number - train_number - val_number
    )  # if we lose extra examples by flooring, send these to test_number
    assert (
        train_number + test_number + val_number == total_number
    )  # assert that we're using all datapoints
    return [train_number, val_number, test_number]


@typechecked
def clean_any_nans(data: torch.Tensor, dim: int) -> torch.Tensor:
    """Remove samples from a data array that contain nans."""
    # currently supports only 2D arrays
    nan_bool = (
        torch.sum(torch.isnan(data), dim=dim) > 0
    )  # e.g., when dim == 0, those columns (keypoints) that have >0 nans
    if dim == 0:
        return data[:, ~nan_bool]
    elif dim == 1:
        return data[~nan_bool]


@typechecked
def count_frames(video_list: Union[List[str], str]) -> int:
    """Simple function to count the number of frames in a video or a list of videos."""

    import cv2

    if isinstance(video_list, str):
        video_list = [video_list]
    num_frames = 0
    for video_file in video_list:
        cap = cv2.VideoCapture(video_file)
        num_frames += int(cap.get(cv2.CAP_PROP_FRAME_COUNT))
        cap.release()

    return num_frames


@typechecked
def generate_heatmaps(
    keypoints: TensorType["batch", "num_keypoints", 2],
    height: int,  # height of full sized image
    width: int,  # width of full sized image
    output_shape: Tuple[int, int],  # dimensions of downsampled heatmap
    sigma: Union[float, int] = 1.25,  # sigma used for generating heatmaps
    normalize: bool = True,
    nan_heatmap_mode: str = "zero",
) -> TensorType["batch", "num_keypoints", "height", "width"]:
    """Generate 2D Gaussian heatmaps from mean and sigma.

    Args:
        keypoints: coordinates that serve as mean of gaussian bump
        height: height of original image (pixels)
        width: width of original image (pixels)
        output_shape: dimensions of downsampled heatmap, (height, width)
        sigma: control spread of gaussian
        normalize: normalize to a probability distribution (heatmap sums to one)
        nan_heatmap_mode: flag for how to treat nans: "uniform" | "zero"
            "uniform" returns a uniform probability distribution
            "zero" returns all zeros

    Returns:
        batch of 2D heatmaps

    """
    keypoints = keypoints.detach().clone()
    out_height = output_shape[0]
    out_width = output_shape[1]
    keypoints[:, :, 1] *= out_height / height
    keypoints[:, :, 0] *= out_width / width
    nan_idxs = torch.isnan(keypoints)[:, :, 0]
    xv = torch.arange(out_width, device=keypoints.device)
    yv = torch.arange(out_height, device=keypoints.device)
    xx, yy = torch.meshgrid(
        yv, xv
    )  # note flipped order because of pytorch's ij and numpy's xy indexing for meshgrid
    # adds batch and num_keypoints dimensions to grids
    xx = xx.unsqueeze(0).unsqueeze(0)
    yy = yy.unsqueeze(0).unsqueeze(0)
    # adds dimension corresponding to the first dimension of the 2d grid
    keypoints = keypoints.unsqueeze(2)
    # evaluates 2d gaussian with mean equal to the keypoint and var equal to sigma^2
    confidence = (yy - keypoints[:, :, :, :1]) ** 2  # also flipped order here
    confidence += (xx - keypoints[:, :, :, 1:]) ** 2  # also flipped order here
    confidence *= -1
    confidence /= 2 * sigma ** 2
    confidence = torch.exp(confidence)
    if not normalize:
        confidence /= sigma * torch.sqrt(2 * torch.tensor(np.pi))
    else:
        nan_heatmap_mode = "uniform"  # so normalization doesn't fail

    if nan_heatmap_mode == "uniform":
        uniform_heatmap = torch.ones(
            (out_height, out_width), device=keypoints.device
        ) / (out_height * out_width)
        confidence[nan_idxs] = uniform_heatmap
    else:  # nan_heatmap_mode == "zero"
        zero_heatmap = torch.zeros((out_height, out_width), device=keypoints.device)
        confidence[nan_idxs] = zero_heatmap

    if normalize:
        # normalize all heatmaps to one
        confidence = confidence / torch.sum(confidence, dim=(2, 3), keepdim=True)

    return confidence<|MERGE_RESOLUTION|>--- conflicted
+++ resolved
@@ -82,12 +82,7 @@
         loader = self.get_loader()
         loader = self.verify_labeled_loader(loader)
         return self.iterate_over_dataloader(loader)
-<<<<<<< HEAD
-    
-=======
-
-
->>>>>>> 30243e8f
+
 @typechecked
 def split_sizes_from_probabilities(
     total_number: int,
