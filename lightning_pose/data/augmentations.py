--- conflicted
+++ resolved
@@ -36,8 +36,7 @@
         # resizing happens below
         print("using default image augmentation pipeline (resizing only)")
 
-<<<<<<< HEAD
-    elif kind == "dlc" or kind == "dlc-top-down" or kind == "dlc-top-down-scale" or kind == "dlc-scale":
+    elif kind in ["dlc","dlc-lr","dlc-top-down","dlc-top-down-scale", "dlc-scale"]:
 
         print(f"using {kind} image augmentation pipeline")
 
@@ -49,19 +48,10 @@
             )
         
         # flip around horizontal/vertical axes first
-        if kind == "dlc-top-down" or kind == "dlc-top-down-scale":
+        if kind in ["dlc-top-down", "dlc-top-down-scale","dlc-lr"]:
             # vertical axis
-=======
-    elif kind in ["dlc", "dlc-lr", "dlc-top-down"]:
-
-        print(f"using {kind} image augmentation pipeline")
-
-        # flip horizontally/vertically
-        if kind in ["dlc-lr", "dlc-top-down"]:
-            # horizontal flip
->>>>>>> 2b99f81c
             data_transform.append(iaa.Fliplr(p=0.5))
-        if kind == "dlc-top-down":
+        if kind in ["dlc-top-down","dlc-top-down-scale"]:
             # vertical flip
             data_transform.append(iaa.Flipud(p=0.5))
 
