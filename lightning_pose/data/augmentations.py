--- conflicted
+++ resolved
@@ -124,12 +124,8 @@
     params_dict = {}
     if params in ["default", "none"]:
         pass  # no augmentations
-<<<<<<< HEAD
     elif params in ["dlc", "dlc-lr", "dlc-top-down", "dlc-mv"]:
 
-=======
-    elif params in ["dlc", "dlc-lr", "dlc-top-down"]:
->>>>>>> 29b20627
         # rotate 0 or 180 degrees
         if params in ["dlc-lr"]:
             params_dict["Rot90"] = {"p": 1.0, "kwargs": {"k": [[0, 2]]}}
