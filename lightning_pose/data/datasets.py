"""Dataset objects store images, labels, and functions for manipulation."""

import os
<<<<<<< HEAD
from typing import Callable, List, Literal, Optional, Tuple
=======
from typing import Callable, List, Literal, Optional, Tuple, Union
>>>>>>> 86b8f1c6

import imgaug.augmenters as iaa
import numpy as np
import pandas as pd
import torch
from PIL import Image
from torchtyping import TensorType
from torchvision import transforms

from lightning_pose.data import _IMAGENET_MEAN, _IMAGENET_STD
from lightning_pose.data.utils import (
    BaseLabeledExampleDict,
    HeatmapLabeledExampleDict,
    MultiviewHeatmapLabeledExampleDict,
    generate_heatmaps,
)
from lightning_pose.utils.io import get_keypoint_names

_TORCH_DEVICE = "cuda" if torch.cuda.is_available() else "cpu"


class BaseTrackingDataset(torch.utils.data.Dataset):
    """Base dataset that contains images and keypoints as (x, y) pairs."""

    def __init__(
        self,
        root_directory: str,
        csv_path: str,
        header_rows: Optional[List[int]] = [0, 1, 2],
        imgaug_transform: Optional[Callable] = None,
        do_context: bool = False,
    ) -> None:
        """Initialize a dataset for regression (rather than heatmap) models.

        The csv file of labels will be searched for in the following order:
        1. assume csv is located at `root_directory/csv_path` (i.e. `csv_path`
            argument is a path relative to `root_directory`)
        2. if not found, assume `csv_path` is absolute. Note the image paths
            within the csv must still be relative to `root_directory`
        3. if not found, assume dlc directory structure:
           `root_directory/training-data/iteration-0/csv_path` (`csv_path`
           argument will look like "CollectedData_<scorer>.csv")

        Args:
            root_directory: path to data directory
            csv_path: path to CSV file (within root_directory). CSV file should
                be in the form
                (image_path, bodypart_1_x, bodypart_1_y, ..., bodypart_n_y)
                Note: image_path is relative to the given root_directory
            header_rows: which rows in the csv are header rows
            imgaug_transform: imgaug transform pipeline to apply to images
            do_context: include additional frames of context if possible.

        """
        self.root_directory = root_directory
        self.csv_path = csv_path
        self.header_rows = header_rows
        self.imgaug_transform = imgaug_transform
        self.do_context = do_context

        # load csv data
        # step 1
        if os.path.isfile(csv_path):
            csv_file = csv_path
        else:
            csv_file = os.path.join(root_directory, csv_path)
        if not os.path.exists(csv_file):
            # step 2: assume csv_path is absolute
            csv_file = csv_path
            if not os.path.exists(csv_file):
                # step 3: assume dlc directory structure
                import glob

                glob_path = os.path.join(
                    root_directory,
                    "training-data",
                    "iteration-0",
                    "*",  # wildcard handles proj-specific dlc naming conventions
                    csv_path,
                )
                options = glob.glob(glob_path)
                if not options or not os.path.exists(options[0]):
                    raise FileNotFoundError("Could not find csv file!")
                csv_file = options[0]

        csv_data = pd.read_csv(csv_file, header=header_rows, index_col=0)
        self.keypoint_names = get_keypoint_names(csv_file=csv_file, header_rows=header_rows)
        self.image_names = list(csv_data.index)
        self.keypoints = torch.tensor(csv_data.to_numpy(), dtype=torch.float32)
        # convert to x,y coordinates
        self.keypoints = self.keypoints.reshape(self.keypoints.shape[0], -1, 2)

        # send image to tensor and normalize
        pytorch_transform_list = [
            transforms.ToTensor(),
            transforms.Normalize(mean=_IMAGENET_MEAN, std=_IMAGENET_STD),
        ]
        self.pytorch_transform = transforms.Compose(pytorch_transform_list)

        # keypoints has been already transformed above
        self.num_targets = self.keypoints.shape[1] * 2
        self.num_keypoints = self.keypoints.shape[1]

        self.data_length = len(self.image_names)
        self.image_original_size = []

    @property
    def height(self) -> int:
        # assume resizing transformation is the last imgaug one
        return self.imgaug_transform[-1].get_parameters()[0][0].value

    @property
    def width(self) -> int:
        # assume resizing transformation is the last imgaug one
        return self.imgaug_transform[-1].get_parameters()[0][1].value

    def __len__(self) -> int:
        return self.data_length

    def __getitem__(self, idx: int) -> BaseLabeledExampleDict:
        img_name = self.image_names[idx]
        keypoints_on_image = self.keypoints[idx]

        if not self.do_context:
            # read image from file and apply transformations (if any)
            file_name = os.path.join(self.root_directory, img_name)
            # if 1 color channel, change to 3.
            image = Image.open(file_name).convert("RGB")
            self.image_original_size.append(image.size)
            if self.imgaug_transform is not None:
                transformed_images, transformed_keypoints = self.imgaug_transform(
                    images=np.expand_dims(image, axis=0),
                    keypoints=np.expand_dims(keypoints_on_image, axis=0),
                )  # expands add batch dim for imgaug
                # get rid of the batch dim
                transformed_images = transformed_images[0]
                transformed_keypoints = transformed_keypoints[0].reshape(-1)
            else:
                transformed_images = np.expand_dims(image, axis=0)
                transformed_keypoints = np.expand_dims(keypoints_on_image, axis=0)

            transformed_images = self.pytorch_transform(transformed_images)

        else:
            # get index of the image
            idx_img = img_name.split("/")[-1].replace("img", "")
            idx_img = int(idx_img.replace(".png", ""))

            # get the frames -> t-2, t-1, t, t+1, t + 2
            list_idx = [idx_img - 2, idx_img - 1, idx_img, idx_img + 1, idx_img + 2]
            list_img_names = []
            for fr_num in list_idx:
                # replace frame number with 0 if we're at the beginning of the video
                fr_num = max(0, fr_num)
                # split name into pieces
                img_pieces = img_name.split("/")
                # figure out length of integer
                int_len = len(img_pieces[-1].replace(".png", "").replace("img", ""))
                # replace original frame number with context frame number
                img_pieces[-1] = "img%s.png" % str(fr_num).zfill(int_len)
                list_img_names.append("/".join(img_pieces))

            # read the images from image list to create dataset
            images = []
            for name in list_img_names:
                # read image from file and apply transformations (if any)
                file_name = os.path.join(self.root_directory, name)
                # if 1 color channel, change to 3.
                image = Image.open(file_name).convert("RGB")
                images.append(np.asarray(image))

            # apply data aug pipeline
            if self.imgaug_transform is not None:
                # need to apply the same transform to all context frames
                seed = np.random.randint(low=0, high=123456)
                transformed_images = []
                for img in images:
                    self.imgaug_transform.seed_(seed)
                    transformed_image, transformed_keypoints = self.imgaug_transform(
                        images=[img], keypoints=[keypoints_on_image.numpy()]
                    )
                    transformed_images.append(transformed_image[0])
                transformed_images = np.asarray(transformed_images)
                transformed_keypoints = transformed_keypoints[0].reshape(-1)
            else:
                transformed_images = np.asarray(images)
                transformed_keypoints = keypoints_on_image.numpy().reshape(-1)

            # send frames to tensors and normalize
            # need to loop through because ToTensor transform only operates on single images
            for i, transformed_image in enumerate(transformed_images):
                transformed_image = self.pytorch_transform(transformed_image)
                if i == 0:
                    image_frames_tensor = torch.unsqueeze(transformed_image, dim=0)
                else:
                    image_expand = torch.unsqueeze(transformed_image, dim=0)
                    image_frames_tensor = torch.cat(
                        (image_frames_tensor, image_expand), dim=0
                    )

            transformed_images = image_frames_tensor

        assert transformed_keypoints.shape == (self.num_targets,)

        return BaseLabeledExampleDict(
            images=transformed_images,  # shape (3, img_height, img_width) or (5, 3, H, W)
            keypoints=torch.from_numpy(transformed_keypoints),  # shape (n_targets,)
            idxs=idx,
            bbox=torch.tensor([0, 0, image.height, image.width])  # x,y,h,w of bounding box
        )


# the only addition here, should be the heatmap creation method.
class HeatmapDataset(BaseTrackingDataset):
    """Heatmap dataset that contains the images and keypoints in 2D arrays."""

    def __init__(
        self,
        root_directory: str,
        csv_path: str,
        header_rows: Optional[List[int]] = [0, 1, 2],
        imgaug_transform: Optional[Callable] = None,
        downsample_factor: Literal[1, 2, 3] = 2,
        do_context: bool = False,
        uniform_heatmaps: bool = False,
    ) -> None:
        """Initialize the Heatmap Dataset.

        Args:
            root_directory: path to data directory
            csv_path: path to CSV or h5 file  (within root_directory). CSV file
                should be in the form
                (image_path, bodypart_1_x, bodypart_1_y, ..., bodypart_n_y)
                Note: image_path is relative to the given root_directory
            header_rows: which rows in the csv are header rows
            imgaug_transform: imgaug transform pipeline to apply to images
            downsample_factor: factor by which to downsample original image dims to have a smaller
                heatmap
            do_context: include additional frames of context if possible

        """
        super().__init__(
            root_directory=root_directory,
            csv_path=csv_path,
            header_rows=header_rows,
            imgaug_transform=imgaug_transform,
            do_context=do_context,
        )

        if self.height % 128 != 0 or self.height % 128 != 0:
            print(
                "image dimensions (after transformation) must be repeatably "
                + "divisible by 2!"
            )
            print("current image dimensions after transformation are:")
            exit()

        self.downsample_factor = downsample_factor
        self.output_sigma = 1.25  # should be sigma/2 ^downsample factor
        self.uniform_heatmaps = uniform_heatmaps

        # Compute heatmaps as preprocessing step
        self.num_targets = torch.numel(self.keypoints[0])
        self.num_keypoints = self.num_targets // 2

    @property
    def output_shape(self) -> tuple:
        return (
            self.height // 2**self.downsample_factor,
            self.width // 2**self.downsample_factor,
        )

    def compute_heatmap(
        self, example_dict: BaseLabeledExampleDict
    ) -> TensorType["num_keypoints", "heatmap_height", "heatmap_width"]:
        """Compute 2D heatmaps from arbitrary (x, y) coordinates."""

        # reshape
        keypoints = example_dict["keypoints"].reshape(self.num_keypoints, 2)

        # introduce new nans where data augmentation has moved the keypoint out of the original
        # frame
        new_nans = torch.logical_or(
            torch.lt(keypoints[:, 0], torch.tensor(0)),
            torch.lt(keypoints[:, 1], torch.tensor(0)),
        )
        new_nans = torch.logical_or(
            new_nans, torch.ge(keypoints[:, 0], torch.tensor(self.width))
        )
        new_nans = torch.logical_or(
            new_nans, torch.ge(keypoints[:, 1], torch.tensor(self.height))
        )
        keypoints[new_nans, :] = torch.nan

        y_heatmap = generate_heatmaps(
            keypoints=keypoints.unsqueeze(0),  # add batch dim
            height=self.height,
            width=self.width,
            output_shape=self.output_shape,
            sigma=self.output_sigma,
            uniform_heatmaps=self.uniform_heatmaps,
        )

        return y_heatmap[0]

    def compute_heatmaps(self):
        """Compute initial 2D heatmaps for all labeled data.

        original image dims e.g., (406, 396) ->
        resized image dims e.g., (384, 384) ->
        potentially downsampled heatmaps e.g., (96, 96)

        """
        label_heatmaps = torch.empty(
            size=(len(self.image_names), self.num_keypoints, *self.output_shape)
        )
        for idx in range(len(self.image_names)):
            example_dict: BaseLabeledExampleDict = super().__getitem__(idx)
            label_heatmaps[idx] = self.compute_heatmap(example_dict)

        self.label_heatmaps = label_heatmaps

    def __getitem__(self, idx: int) -> HeatmapLabeledExampleDict:
        """Get an example from the dataset.

        Calls the base dataset to get an image and a label, then additionally
        returns the corresponding heatmap.

        """
        example_dict: BaseLabeledExampleDict = super().__getitem__(idx)
        example_dict["heatmaps"] = self.compute_heatmap(example_dict)
        return example_dict


class DetectorDataset(BaseTrackingDataset):
    """Heatmap dataset that contains the images and keypoints in 2D arrays."""

    def __init__(
        self,
        root_directory: str,
        csv_path: str,
        resized_dims: Tuple,
        keypoints_for_crop: List,
        header_rows: Optional[List[int]] = [0, 1, 2],
        imgaug_transform: Optional[Callable] = None,
        downsample_factor: Literal[1, 2, 3] = 2,
        do_context: bool = False,
        uniform_heatmaps: bool = False,
    ) -> None:
        """Initialize the Heatmap Dataset.

        Args:
            root_directory: path to data directory
            csv_path: path to CSV or h5 file  (within root_directory). CSV file
                should be in the form
                (image_path, bodypart_1_x, bodypart_1_y, ..., bodypart_n_y)
                Note: image_path is relative to the given root_directory
            header_rows: which rows in the csv are header rows
            imgaug_transform: imgaug transform pipeline to apply to images
            downsample_factor: factor by which to downsample original image dims to have a smaller
                heatmap
            do_context: include additional frames of context if possible

        """
        super().__init__(
            root_directory=root_directory,
            csv_path=csv_path,
            header_rows=header_rows,
            imgaug_transform=imgaug_transform,
            do_context=do_context,
        )
        self.resized_dims = resized_dims
        self.downsample_factor = downsample_factor
        self.output_sigma = 1.25  # should be sigma/2 ^downsample factor
        self.uniform_heatmaps = uniform_heatmaps
        self.keypoints_for_crop = keypoints_for_crop

        # add a resize operation to end of image augmentation pipeline
        self.imgaug_transform.append(iaa.Resize({
            "height": self.height, "width": self.width
        }))

        # average finescale keypoints together to get coarsescale keypoints
        coarse_kpts = torch.zeros((self.keypoints.shape[0], len(keypoints_for_crop), 2))
        for i, k in enumerate(keypoints_for_crop):
            coarse_kpts[:, i, :] = self.keypoints[:, k, :].mean(dim=1)
        self.keypoints = coarse_kpts

        if self.height % 128 != 0 or self.height % 128 != 0:
            print(
                "image dimensions (after transformation) must be repeatably "
                + "divisible by 2!"
            )
            print("current image dimensions after transformation are:")
            exit()

        # Compute heatmaps as preprocessing step
        self.num_targets = torch.numel(self.keypoints[0])
        self.num_keypoints = self.num_targets // 2
        # self.label_heatmaps = None  # populated by `self.compute_heatmaps()`
        # print('Computing Heatmaps')
        # self.compute_heatmaps()

    @property
    def height(self) -> int:
        # assume resizing transformation is the last imgaug one
        return self.resized_dims[1]

    @property
    def width(self) -> int:
        # assume resizing transformation is the last imgaug one
        return self.resized_dims[0]

    @property
    def output_shape(self) -> tuple:
        return (
            self.height // 2**self.downsample_factor,
            self.width // 2**self.downsample_factor,
        )

    def compute_heatmap(
            self, example_dict: BaseLabeledExampleDict
    ) -> TensorType["num_keypoints", "heatmap_height", "heatmap_width"]:
        """Compute 2D heatmaps from arbitrary (x, y) coordinates."""

        # reshape
        keypoints = example_dict["keypoints"].reshape(self.num_keypoints, 2)

        # introduce new nans where data augmentation has moved the keypoint out of the original
        # frame
        new_nans = torch.logical_or(
            torch.lt(keypoints[:, 0], torch.tensor(0)),
            torch.lt(keypoints[:, 1], torch.tensor(0)),
        )
        new_nans = torch.logical_or(
            new_nans, torch.ge(keypoints[:, 0], torch.tensor(self.width))
        )
        new_nans = torch.logical_or(
            new_nans, torch.ge(keypoints[:, 1], torch.tensor(self.height))
        )
        keypoints[new_nans, :] = torch.nan

        y_heatmap = generate_heatmaps(
            keypoints=keypoints.unsqueeze(0),  # add batch dim
            height=self.height,
            width=self.width,
            output_shape=self.output_shape,
            sigma=self.output_sigma,
            uniform_heatmaps=self.uniform_heatmaps,
        )

        return y_heatmap[0]

    def __getitem__(self, idx: int) -> HeatmapLabeledExampleDict:
        img_name = self.image_names[idx]
        keypoints_on_image = self.keypoints[idx]

        # read image from file and apply transformations (if any)
        file_name = os.path.join(self.root_directory, img_name)
        # if 1 color channel, change to 3.
        image = Image.open(file_name).convert("RGB")
        if self.imgaug_transform is not None:
            transformed_images, transformed_keypoints = self.imgaug_transform(
                images=np.expand_dims(image, axis=0),
                keypoints=np.expand_dims(keypoints_on_image, axis=0),
            )  # expands add batch dim for imgaug
            # get rid of the batch dim
            transformed_images = transformed_images[0]
            transformed_keypoints = transformed_keypoints[0].reshape(-1)
        else:
<<<<<<< HEAD
            transformed_images = np.expand_dims(image, axis=0)
            transformed_keypoints = np.expand_dims(keypoints_on_image, axis=0)

        transformed_images = self.pytorch_transform(transformed_images)
        assert transformed_keypoints.shape == (self.num_targets,)
        example_dict = BaseLabeledExampleDict(
            images=transformed_images,  # shape (3, img_height, img_width)
            keypoints=torch.from_numpy(transformed_keypoints),  # shape (n_targets,)
            idxs=idx,
            bbox=torch.tensor([0, 0, image.height, image.width])  # x,y,h,w of bounding box
        )
        example_dict["heatmaps"] = self.compute_heatmap(example_dict)
        return example_dict
=======
            # we have a random augmentation; need to recompute heatmaps
            example_dict["heatmaps"] = self.compute_heatmap(example_dict)
        return example_dict


class MultiviewHeatmapDataset(torch.utils.data.Dataset):
    """Heatmap dataset that contains the images and keypoints in 2D arrays from all the cameras."""

    def __init__(
        self,
        root_directory: str,
        csv_paths: List[str],
        view_names: List[str],
        header_rows: Optional[List[int]] = [0, 1, 2],
        downsample_factor: Literal[1, 2, 3] = 2,
        uniform_heatmaps: bool = False,
        do_context: bool = False,
        imgaug_transform: Optional[Callable] = None
    ) -> None:
        """Initialize the MultiViewHeatmap Dataset.

        Args:
            root_directory: path to data directory
            csv_paths: paths to CSV files (within root_directory). CSV files
                should be in this form
                (image_path, bodypart_1_x, bodypart_1_y, ..., bodypart_n_y)
                these should match in all CSV files
                Note: image_path is relative to the given root_directory
                we suggest that these CSV files start with the view numbers
            view_names: a list of integers with the view numbers
            header_rows: which rows in the csv are header rows
            imgaug_transform: imgaug transform pipeline to apply to images
            downsample_factor: factor by which to downsample original image dims to have a smaller
                heatmap
            do_context: include additional frames of context if possible
        """

        if len(view_names) != len(csv_paths):
            raise ValueError("number of names does not match with the number of files!")

        self.imgaug_transform = imgaug_transform
        self.downsample_factor = downsample_factor
        self.dataset = {}
        self.keypoint_names = {}
        self.data_length = {}
        self.num_keypoints = {}
        print("calculating heatmaps for MultiviewHeatmapDataset ...")
        for view, csv_path in zip(view_names, csv_paths):
            self.dataset[view] = HeatmapDataset(
                root_directory=root_directory,
                csv_path=csv_path,
                header_rows=header_rows,
                imgaug_transform=imgaug_transform,
                downsample_factor=downsample_factor,
                do_context=do_context,
                uniform_heatmaps=uniform_heatmaps
            )
            self.keypoint_names[view] = self.dataset[view].keypoint_names
            self.data_length[view] = len(self.dataset[view])
            self.num_keypoints[view] = self.dataset[view].num_keypoints

        self.view_names = view_names

        # check if all CSV files have the same number of columns
        self.num_keypoints = sum(self.num_keypoints.values())

        # check if all the data is in correct order, self.data_length changes here
        self.check_data_images_names()

        self.num_targets = self.num_keypoints * 2

    def check_data_images_names(self, delimiter: str = "img"):
        """Data checking
        Each object in self.datasets will have the attribute image_names
        (i.e. self.datasets['top'].image_names) since each values is a
        HeatmapDataset. Include a check to make sure that the image names
        are the same across all views, so that when it loads element n from
        each individual view we know these are properly matched.

        Args:

            delimiter: for spliting the file name string to get the frame number and format.

        """
        # check if all CSV files have the same number of rows
        if len(set(list(self.data_length.values()))) != 1:
            raise ImportError("the CSV files do not match in row numbers!")

        for key_num, keypoint in enumerate(self.keypoint_names[self.view_names[0]]):
            for view, keypointComp in self.keypoint_names.items():
                if keypoint != keypointComp[key_num]:
                    raise ImportError(f"the keypoints are not in correct order! \
                                      view: {self.view_names[0]} vs {view} | \
                                        {keypoint} != {keypointComp}")

        self.data_length = list(self.data_length.values())[0]
        for idx in range(self.data_length):
            img_name_buff = []
            for view, heatmaps in self.dataset.items():
                img_name_buff.append(heatmaps.image_names[idx].split(delimiter)[-1])
                if len(set(img_name_buff)) != 1:
                    raise ImportError(f"Discrepancy in images names across CSV \
                                      files! index:{idx}, image frame names:{img_name_buff}")

    @property
    def height(self) -> int:
        return self.imgaug_transform[-1].get_parameters()[0][0].value

    @property
    def width(self) -> int:
        # assume resizing transformation is the last imgaug one
        return self.imgaug_transform[-1].get_parameters()[0][1].value

    def __len__(self) -> int:
        return self.data_length

    @property
    def output_shape(self) -> tuple:
        return (
            self.height // 2**self.downsample_factor,
            self.width // 2**self.downsample_factor,
        )

    @property
    def num_views(self) -> int:
        return len(self.view_names)

    def fusion(self, datadict: dict, bbox: Optional[np.array] = np.array((0))) -> Tuple[
        Union[
            TensorType["num_views", "RGB":3, "image_height", "image_width", float],
            TensorType["num_views", "frames", "RGB":3, "image_height", "image_width", float]
        ],
        TensorType["num_views", "heatmap_height", "heatmap_width", float],
        TensorType["keypoints"],
        List
    ]:
        """ Here all the view data will be merged into one image and multiple heatmaps.
            images and heatmaps will be concatenated vertically dim=1
        Args:
            heatmaps: this comes from HeatmapDataset.__getItems__(idx) for each view.
            bbx: the part of the image that needs to be cropped
        """
        heatmaps = []
        keypoints = []
        images = []
        concat_order = []
        for view, data in datadict.items():
            heatmaps.append(data["heatmaps"])
            data["keypoints"] = data["keypoints"].reshape(int(data["keypoints"].shape[0] / 2), 2)
            keypoints.append(data["keypoints"])
            images.append(data["images"].unsqueeze(0))
            concat_order.append(view)

        heatmaps = torch.cat(heatmaps, dim=0)
        image = torch.cat(images, dim=0)
        keypoints = torch.cat(keypoints, dim=0).reshape(-1)

        assert keypoints.shape == (self.num_targets,)

        return image, heatmaps, keypoints, concat_order

    def __getitem__(self, idx: int) -> MultiviewHeatmapLabeledExampleDict:
        """Get an example from the dataset.
        Calls the heatmapdataset for each csv file to get
        Images and their heatmaps and then stacks them.
        """
        datadict = {}
        img_sizes = {}
        for view in self.view_names:
            datadict[view] = self.dataset[view][idx]
            img_sizes[view] = self.dataset[view].image_original_size[idx]
        images, heatmaps, keypoints, concat_order = self.fusion(datadict)

        return MultiviewHeatmapLabeledExampleDict(
            original_image_size=img_sizes,
            concat_order=concat_order,  # List[int]
            view_names=self.view_names,  # List[int]
            num_views=self.num_views,  # int
            images=images,  # shape (3, img_height, img_width) or (5, 3, H, W)
            keypoints=keypoints,  # shape (n_targets,)
            idxs=idx,
            heatmaps=heatmaps)
>>>>>>> 86b8f1c6
<|MERGE_RESOLUTION|>--- conflicted
+++ resolved
@@ -1,11 +1,7 @@
 """Dataset objects store images, labels, and functions for manipulation."""
 
 import os
-<<<<<<< HEAD
-from typing import Callable, List, Literal, Optional, Tuple
-=======
 from typing import Callable, List, Literal, Optional, Tuple, Union
->>>>>>> 86b8f1c6
 
 import imgaug.augmenters as iaa
 import numpy as np
@@ -476,7 +472,6 @@
             transformed_images = transformed_images[0]
             transformed_keypoints = transformed_keypoints[0].reshape(-1)
         else:
-<<<<<<< HEAD
             transformed_images = np.expand_dims(image, axis=0)
             transformed_keypoints = np.expand_dims(keypoints_on_image, axis=0)
 
@@ -489,10 +484,6 @@
             bbox=torch.tensor([0, 0, image.height, image.width])  # x,y,h,w of bounding box
         )
         example_dict["heatmaps"] = self.compute_heatmap(example_dict)
-        return example_dict
-=======
-            # we have a random augmentation; need to recompute heatmaps
-            example_dict["heatmaps"] = self.compute_heatmap(example_dict)
         return example_dict
 
 
@@ -672,5 +663,4 @@
             images=images,  # shape (3, img_height, img_width) or (5, 3, H, W)
             keypoints=keypoints,  # shape (n_targets,)
             idxs=idx,
-            heatmaps=heatmaps)
->>>>>>> 86b8f1c6
+            heatmaps=heatmaps)