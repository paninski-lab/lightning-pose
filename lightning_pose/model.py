from __future__ import annotations

import copy
from pathlib import Path
from typing import TypedDict

import pandas as pd
from omegaconf import DictConfig, OmegaConf

from lightning_pose.model_config import ModelConfig
from lightning_pose.models import ALLOWED_MODELS
from lightning_pose.utils.io import ckpt_path_from_base_path
from lightning_pose.utils.predictions import (
    export_predictions_and_labeled_video,
    load_model_from_checkpoint,
    predict_dataset,
)

# Import as different name to avoid naming conflict with the kwarg `compute_metrics`.
from lightning_pose.utils.scripts import compute_metrics as compute_metrics_fn
from lightning_pose.utils.scripts import get_data_module, get_dataset, get_imgaug_transform

__all__ = ["Model"]


class Model:
    model_dir: Path
    """Directory the model is stored in."""
    
    config: ModelConfig
<<<<<<< HEAD
    model: ALLOWED_MODELS | None = None
=======
    """The model configuration stored as a `ModelConfig` object.
    `ModelConfig` wraps the `omegaconf.DictConfig` and provides util functions
    over it.
    """

    model: Optional[ALLOWED_MODELS] = None
>>>>>>> 1496b1f8

    # Just a constant we can use as a default value for kwargs,
    # to differentiate between user omitting a kwarg, vs explicitly passing None.
    UNSPECIFIED = "unspecified"

    @staticmethod
    def from_dir(model_dir: str | Path):
        """Create a `Model` instance for a model stored at `model_dir`."""
        model_dir = Path(model_dir)
        config = ModelConfig.from_yaml_file(model_dir / "config.yaml")
        return Model(model_dir, config)

    def __init__(self, model_dir: str | Path, config: ModelConfig):
        self.model_dir = Path(model_dir).absolute()
        self.config = config

    @property
    def cfg(self) -> DictConfig:
        """The model configuration as an `omegaconf.DictConfig`."""
        return self.config.cfg

    def _load(self):
        if self.model is None:
            ckpt_file = ckpt_path_from_base_path(
                base_path=str(self.model_dir), model_name=self.cfg.model.model_name
            )
            self.model = load_model_from_checkpoint(
                cfg=self.cfg,
                ckpt_file=ckpt_file,
                eval=True,
                skip_data_module=True,
            )

    def image_preds_dir(self) -> Path:
        return self.model_dir / "image_preds"

    def video_preds_dir(self) -> Path:
        return self.model_dir / "video_preds"

    def labeled_videos_dir(self) -> Path:
        return self.model_dir / "video_preds" / "labeled_videos"

    class PredictionResult(TypedDict):
        predictions: pd.DataFrame
        metrics: pd.DataFrame

    def predict_on_label_csv(
        self,
        csv_file: str | Path,
        data_dir: str | Path | None = None,
        compute_metrics: bool = True,
        generate_labeled_images: bool = False,
        output_dir: str | Path | None = UNSPECIFIED,
    ) -> PredictionResult:
        """Predicts on a labeled dataset and computes error/loss metrics if applicable.

        Args:
            csv_file (str | Path): Path to the CSV file of images, keypoint locations.
            data_dir (str | Path, optional): Root path for relative paths in the CSV file. Defaults to the
                parent directory of the CSV file.
            compute_metrics (bool, optional): Whether to compute pixel error and loss metrics on
                predictions.
            generate_labeled_images (bool, optional): Whether to save labeled images. Defaults to False.
            output_dir (str | Path, optional): The directory to save outputs to.
                Defaults to `{model_dir}/image_preds/{csv_file_name}`. If set to None, outputs are not saved.
        Returns:
            PredictionResult: A PredictionResult object containing the predictions and metrics.
        """
        return self.predict_on_label_csv_internal(
            csv_file=csv_file,
            data_dir=data_dir,
            compute_metrics=compute_metrics,
            generate_labeled_images=generate_labeled_images,
            output_dir=output_dir,
            output_filename_stem="predictions",
            add_train_val_test_set=False,
        )

    def predict_on_label_csv_internal(
        self,
        csv_file: str | Path,
        data_dir: str | Path | None = None,
        compute_metrics: bool = True,
        generate_labeled_images: bool = False,
        output_dir: str | Path | None = UNSPECIFIED,
        output_filename_stem: str = "predictions",
        add_train_val_test_set: bool = False,
    ) -> PredictionResult:
        """
        See predict_on_label_csv for the rest of the arguments. The following are the
        arguments specific to the internal function.
        Args:
            output_filename_stem (str): The stem of the output filename. Defaults to 'predictions'.
                Used to generate predictions_new for OOD, and predictions_{view_name} for multi-view, in the
                model_dir.
            add_train_val_test_set (bool): When predicting on training dataset, set to true to add the `set`
                column to the prediction output.
        """

        self._load()
        csv_file = Path(csv_file)
        if data_dir is None:
            data_dir = csv_file.parent

        if output_dir == self.__class__.UNSPECIFIED:
            output_dir = self.image_preds_dir() / csv_file.name

        elif output_dir is None:
            raise NotImplementedError("Currently we must save predictions")

        output_dir.mkdir(parents=True, exist_ok=True)

        if generate_labeled_images:
            raise NotImplementedError()

        # Point predict_dataset to the csv_file and data_dir.
        cfg_overrides = {
            "data": {
                "data_dir": str(data_dir),
                "csv_file": str(csv_file),
            }
        }

        # Avoid annotating set=train/val/test for CSV file other than the training CSV file.
        if not add_train_val_test_set:
            cfg_overrides.update({"train_prob": 1, "val_prob": 0, "train_frames": 1})

        cfg_pred = OmegaConf.merge(self.cfg, cfg_overrides)

        # HACK: For true multi-view model, trick predict_dataset and compute_metrics
        # into thinking this is a single-view model.
        if self.config.is_multi_view():
            del cfg_pred.data.view_names
            # HACK: If we don't delete mirrored_column_matches, downstream
            # interprets this as a mirrored multiview model, and compute_metrics fails.
            del cfg_pred.data.mirrored_column_matches

        data_module_pred = _build_datamodule_pred(cfg_pred)

        preds_file_path = output_dir / (output_filename_stem + ".csv")
        preds_file = str(preds_file_path)

        df = predict_dataset(
            cfg_pred, data_module_pred, model=self.model, preds_file=preds_file
        )

        if compute_metrics:
            # HACK: True multi-view model treated as single-view model, so preds_file is
            # a string, not a list per-view. This means we can't yet compute pca_multiview.
            compute_metrics_fn(
                cfg=cfg_pred,
                preds_file=preds_file,
                data_module=data_module_pred,
            )

        # TODO: Generate detector outputs.

        return self.PredictionResult(predictions=df)

    def predict_on_video_file(
        self,
        video_file: str | Path,
        output_dir: str | Path | None = UNSPECIFIED,
        compute_metrics: bool = True,
        generate_labeled_video: bool = False,
    ) -> PredictionResult:
        """Predicts on a video file and computes unsupervised loss metrics if applicable.

        Args:
            video_file (str | Path): Path to the video file.
            compute_metrics (bool, optional): Whether to compute pixel error and loss metrics on
                predictions.
            generate_labeled_video (bool, optional): Whether to save a labeled video. Defaults to False.
            output_dir (str | Path, optional): The directory to save outputs to.
                Defaults to `{model_dir}/image_preds/{csv_file_name}`. If set to None, outputs are not saved.
        Returns:
            PredictionResult: A PredictionResult object containing the predictions and metrics.
        """
        self._load()
        video_file = Path(video_file)

        if output_dir == self.__class__.UNSPECIFIED:
            output_dir = self.video_preds_dir()

        elif output_dir is None:
            raise NotImplementedError("Currently we must save predictions")

        output_dir.mkdir(parents=True, exist_ok=True)

        prediction_csv_file = output_dir / f"{video_file.stem}.csv"

        labeled_mp4_file = None
        if generate_labeled_video:
            labeled_mp4_file = str(
                self.labeled_videos_dir() / f"{video_file.stem}_labeled.mp4"
            )

        if self.config.cfg.eval.get("predict_vids_after_training_save_heatmaps", False):
            raise NotImplementedError(
                "Implement this after cleaning up _predict_frames: "
                "Set a flag on the model to return heatmaps. "
                "Use trainer.predict instead of side-stepping it."
            )
        df = export_predictions_and_labeled_video(
            video_file=str(video_file),
            cfg=self.config.cfg,
            prediction_csv_file=str(prediction_csv_file),
            labeled_mp4_file=labeled_mp4_file,
            model=self.model,
        )

        if compute_metrics:
            # FIXME: This is only used for computing PCA metrics.
            data_module = _build_datamodule_pred(self.cfg)
            compute_metrics_fn(self.cfg, str(prediction_csv_file), data_module)

        return self.PredictionResult(predictions=df)


def _build_datamodule_pred(cfg: DictConfig):
    cfg_pred = copy.deepcopy(cfg)
    cfg_pred.training.imgaug = "default"
    imgaug_transform_pred = get_imgaug_transform(cfg=cfg_pred)
    dataset_pred = get_dataset(
        cfg=cfg_pred,
        data_dir=cfg_pred.data.data_dir,
        imgaug_transform=imgaug_transform_pred,
    )
    data_module_pred = get_data_module(
        cfg=cfg_pred, dataset=dataset_pred, video_dir=cfg_pred.data.video_dir
    )
    data_module_pred.setup()

    return data_module_pred<|MERGE_RESOLUTION|>--- conflicted
+++ resolved
@@ -28,16 +28,12 @@
     """Directory the model is stored in."""
     
     config: ModelConfig
-<<<<<<< HEAD
-    model: ALLOWED_MODELS | None = None
-=======
     """The model configuration stored as a `ModelConfig` object.
     `ModelConfig` wraps the `omegaconf.DictConfig` and provides util functions
     over it.
     """
 
-    model: Optional[ALLOWED_MODELS] = None
->>>>>>> 1496b1f8
+    model: ALLOWED_MODELS | None = None
 
     # Just a constant we can use as a default value for kwargs,
     # to differentiate between user omitting a kwarg, vs explicitly passing None.
