import math

import torch
import safetensors
from transformers import ViTModel
from typeguard import typechecked

from lightning_pose.models.backbones.vit_sam import SamVisionEncoder

# to ignore imports for sphix-autoapidoc
__all__ = []


@typechecked
def build_backbone(backbone_arch: str, image_size: int = 256, **kwargs):
    """Load backbone weights for resnet models.

    Args:
        backbone_arch: which backbone version/weights to use
        image_size: height/width in pixels of images (must be square)

    Returns:
        tuple
            - backbone: pytorch model
            - num_fc_input_features (int): number of input features to fully connected layer

    """

    # deprecation warnings
    if "vit_h_sam" in backbone_arch:
        backbone_arch = "vitb_sam"
        raise DeprecationWarning('vit_h_sam is now deprecated; reverting to "vitb_sam"')
    elif "vit_b_sam" in backbone_arch:
        backbone_arch = "vitb_sam"
        raise DeprecationWarning('vit_b_sam is now deprecated; reverting to "vitb_sam"')

    # load backbone weights
    if "vits_dino" in backbone_arch:
        base = VisionEncoder(model_name="facebook/dino-vits16")
        encoder_embed_dim = base.vision_encoder.config.hidden_size
    elif "vitb_dino" in backbone_arch:
        base = VisionEncoder(model_name="facebook/dino-vitb16")
        encoder_embed_dim = base.vision_encoder.config.hidden_size
    elif "vitb_imagenet" in backbone_arch:
        base = VisionEncoder(model_name="facebook/vit-mae-base")
        encoder_embed_dim = base.vision_encoder.config.hidden_size
        if kwargs.get("backbone_checkpoint"):
            load_vit_backbone_checkpoint(base, kwargs["backbone_checkpoint"])
    elif "vitb_sam" in backbone_arch:
        base = SamVisionEncoder(
            model_name="facebook/sam-vit-base",
            finetune_img_size=image_size,
        )
        encoder_embed_dim = base.vision_encoder.config.hidden_size
    else:
        raise NotImplementedError(f"{backbone_arch} is not a valid backbone")

    num_fc_input_features = encoder_embed_dim

    return base, num_fc_input_features


def load_vit_backbone_checkpoint(base, checkpoint: str):
    print(f"Loading VIT-MAE weights from {checkpoint}")
<<<<<<< HEAD
    # support loading safetensors
    if checkpoint.endswith(".safetensors"):
        ckpt_vit_pretrain = safetensors.load_file(checkpoint, device="cpu")
    else:
        ckpt_vit_pretrain = torch.load(checkpoint, map_location="cpu")
=======
    # Try loading with default settings first, fallback to weights_only=False if needed
    try:
        ckpt_vit_pretrain = torch.load(checkpoint, map_location="cpu")
    except Exception as e:
        print(f"Warning: Failed to load checkpoint with default settings: {e}")
        print("Attempting to load with weights_only=False...")
        ckpt_vit_pretrain = torch.load(checkpoint, map_location="cpu", weights_only=False)
>>>>>>> 5637dbed
    # extract state dict if checkpoint contains additional info
    if "state_dict" in ckpt_vit_pretrain:
        ckpt_vit_pretrain = ckpt_vit_pretrain["state_dict"]
    # Create a filtered state dict for the VIT-MAE part only
    vit_mae_state_dict = {}
    for key, value in ckpt_vit_pretrain.items():
        if key.startswith("vit_mae."):
            model_key = key.replace("vit_mae.vit.", "")
            # Skip known problematic layers with size mismatches
            if any(prob in model_key for prob in [
                "position_embeddings",
                "patch_embeddings.projection",  # in case backbone was trained with grayscale imgs
                "decoder_pos_embed",
                "decoder_pred",
            ]):
                continue
            # Check if shapes match before including in state dict
            if model_key in base.vision_encoder.state_dict():
                if base.vision_encoder.state_dict()[model_key].shape == value.shape:
                    vit_mae_state_dict[model_key] = value
    # Load the filtered weights
    base.vision_encoder.load_state_dict(vit_mae_state_dict, strict=False)


class VisionEncoder(torch.nn.Module):
    """Wrapper around ViT Encoder."""

    def __init__(self, model_name):
        super().__init__()
        self.vision_encoder = ViTModel.from_pretrained(model_name, add_pooling_layer=False)

    def forward(self, x: torch.Tensor) -> torch.Tensor:
        """Forward pass through the vision encoder.

        Args:
            x: Input tensor of shape (B, C, H, W)

        Returns:
            Encoded features
        """

        outputs = self.vision_encoder(
            x,
            return_dict=True,
            output_hidden_states=False,
            output_attentions=False,
            interpolate_pos_encoding=True,
        ).last_hidden_state

        # skip the cls token
        outputs = outputs[:, 1:, ...]  # [N, S, D]
        # change the shape to [N, H, W, D] -> [N, D, H, W]
        N = x.shape[0]
        S = outputs.shape[1]
        H, W = math.isqrt(S), math.isqrt(S)
        outputs = outputs.reshape(N, H, W, -1).permute(0, 3, 1, 2)

        return outputs<|MERGE_RESOLUTION|>--- conflicted
+++ resolved
@@ -62,21 +62,11 @@
 
 def load_vit_backbone_checkpoint(base, checkpoint: str):
     print(f"Loading VIT-MAE weights from {checkpoint}")
-<<<<<<< HEAD
     # support loading safetensors
     if checkpoint.endswith(".safetensors"):
         ckpt_vit_pretrain = safetensors.load_file(checkpoint, device="cpu")
     else:
         ckpt_vit_pretrain = torch.load(checkpoint, map_location="cpu")
-=======
-    # Try loading with default settings first, fallback to weights_only=False if needed
-    try:
-        ckpt_vit_pretrain = torch.load(checkpoint, map_location="cpu")
-    except Exception as e:
-        print(f"Warning: Failed to load checkpoint with default settings: {e}")
-        print("Attempting to load with weights_only=False...")
-        ckpt_vit_pretrain = torch.load(checkpoint, map_location="cpu", weights_only=False)
->>>>>>> 5637dbed
     # extract state dict if checkpoint contains additional info
     if "state_dict" in ckpt_vit_pretrain:
         ckpt_vit_pretrain = ckpt_vit_pretrain["state_dict"]
