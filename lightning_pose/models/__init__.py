--- conflicted
+++ resolved
@@ -12,13 +12,14 @@
     HeatmapTrackerMultiviewTransformer,
     SemiSupervisedHeatmapTrackerMultiviewTransformer,
 )
-<<<<<<< HEAD
 from lightning_pose.models.heatmap_tracker_multiview_mhcrnn import (
     HeatmapTrackerMultiviewMHCRNN,
     SemiSupervisedHeatmapTrackerMultiviewMHCRNN,
 )
-=======
->>>>>>> bc24cc40
+from lightning_pose.models.heatmap_tracker_multiview import (
+    HeatmapTrackerMultiviewTransformer,
+    SemiSupervisedHeatmapTrackerMultiviewTransformer,
+)
 from lightning_pose.models.regression_tracker import (
     RegressionTracker,
     SemiSupervisedRegressionTracker,
@@ -41,11 +42,10 @@
     SemiSupervisedHeatmapTrackerMHCRNN,
     HeatmapTrackerMultiviewTransformer,
     SemiSupervisedHeatmapTrackerMultiviewTransformer,
-<<<<<<< HEAD
     HeatmapTrackerMultiviewMHCRNN,
     SemiSupervisedHeatmapTrackerMultiviewMHCRNN,
-=======
->>>>>>> bc24cc40
+    HeatmapTrackerMultiviewTransformer,
+    SemiSupervisedHeatmapTrackerMultiviewTransformer,
     RegressionTracker,
     SemiSupervisedRegressionTracker,
 ]
