--- conflicted
+++ resolved
@@ -15,11 +15,7 @@
 from omegaconf.errors import ValidationError
 from typeguard import typechecked
 
-<<<<<<< HEAD
-from lightning_pose.callbacks import AnnealWeight, UnfreezeBackbone, PatchMasking
-=======
 from lightning_pose.callbacks import AnnealWeight, PatchMasking, UnfreezeBackbone
->>>>>>> bc24cc40
 from lightning_pose.data.augmentations import (
     expand_imgaug_str_to_dict,
     imgaug_transform,
@@ -38,21 +34,6 @@
     pixel_error,
     temporal_norm,
 )
-<<<<<<< HEAD
-from lightning_pose.models import (
-    HeatmapTracker,
-    HeatmapTrackerMHCRNN,
-    HeatmapTrackerMultiviewTransformer,
-    HeatmapTrackerMultiviewMHCRNN,
-    RegressionTracker,
-    SemiSupervisedHeatmapTracker,
-    SemiSupervisedHeatmapTrackerMHCRNN,
-    SemiSupervisedHeatmapTrackerMultiviewTransformer,
-    SemiSupervisedHeatmapTrackerMultiviewMHCRNN,
-    SemiSupervisedRegressionTracker,
-)
-=======
->>>>>>> bc24cc40
 from lightning_pose.models.base import (
     _apply_defaults_for_lr_scheduler_params,
     _apply_defaults_for_optimizer_params,
@@ -173,11 +154,7 @@
                 image_resize_width=cfg.data.image_resize_dims.width,
                 imgaug_transform=imgaug_transform,
                 downsample_factor=cfg.data.get("downsample_factor", 2),
-<<<<<<< HEAD
-                do_context=cfg.model.model_type in ["heatmap_mhcrnn", "heatmap_multiview_transformer_mhcrnn"],  # context for mhcrnn models
-=======
                 do_context=cfg.model.model_type == "heatmap_mhcrnn",  # context only for mhcrnn
->>>>>>> bc24cc40
                 resize=resize,
                 uniform_heatmaps=cfg.training.get("uniform_heatmaps_for_nan_keypoints", False),
                 camera_params_path=cfg.data.get("camera_params_file", None),
@@ -480,81 +457,14 @@
                 backbone_checkpoint=cfg.model.get("backbone_checkpoint"),  # only used by ViTMAE
             )
         elif cfg.model.model_type == "heatmap_multiview_transformer":
-<<<<<<< HEAD
-            if image_h != image_w:
-                raise RuntimeError(
-                    "heatmap_multiview_transformer requires resized height and width to be equal"
-                )
-
-=======
             from lightning_pose.models import HeatmapTrackerMultiviewTransformer
->>>>>>> bc24cc40
             model = HeatmapTrackerMultiviewTransformer(
                 num_keypoints=cfg.data.num_keypoints,
                 num_views=len(cfg.data.view_names),
                 loss_factory=loss_factories["supervised"],
                 backbone=cfg.model.backbone,
                 pretrained=backbone_pretrained,
-<<<<<<< HEAD
-                head=cfg.model.head,
-                downsample_factor=cfg.data.get("downsample_factor", 2),
-                torch_seed=cfg.training.rng_seed_model_pt,
-                optimizer=optimizer,
-                optimizer_params=optimizer_params,
-                lr_scheduler=lr_scheduler,
-                lr_scheduler_params=lr_scheduler_params,
-                image_size=image_h,  # only used by ViT
-            )
-        elif cfg.model.model_type == "heatmap_multiview_transformer_mhcrnn":
-            if image_h != image_w:
-                raise RuntimeError(
-                    "heatmap_multiview_transformer_mhcrnn requires resized height and width to be equal"
-                )
-
-            model = HeatmapTrackerMultiviewMHCRNN(
-                num_keypoints=cfg.data.num_keypoints,
-                num_views=len(cfg.data.view_names),
-                loss_factory=loss_factories["supervised"],
-                backbone=cfg.model.backbone,
-                pretrained=backbone_pretrained,
-                downsample_factor=cfg.data.get("downsample_factor", 2),
-                torch_seed=cfg.training.rng_seed_model_pt,
-                optimizer=optimizer,
-                optimizer_params=optimizer_params,
-                lr_scheduler=lr_scheduler,
-                lr_scheduler_params=lr_scheduler_params,
-                image_size=image_h,  # only used by ViT
-            )
-        elif cfg.model.model_type == "heatmap_multiview":
-            head = cfg.model.head
-            if head.find("transformer") > -1 and image_h != image_w:
-                raise RuntimeError(f"{head} requires resized height and width to be equal")
-            model = HeatmapTrackerMultiview(
-                num_keypoints=cfg.data.num_keypoints,
-                num_views=len(cfg.data.view_names),
-                loss_factory=loss_factories["supervised"],
-                backbone=cfg.model.backbone,
-                pretrained=backbone_pretrained,
-                head=head,
-                downsample_factor=cfg.data.get("downsample_factor", 2),
-                torch_seed=cfg.training.rng_seed_model_pt,
-                optimizer=optimizer,
-                optimizer_params=optimizer_params,
-                lr_scheduler=lr_scheduler,
-                lr_scheduler_params=lr_scheduler_params,
-                image_size=image_h,  # only used by ViT
-            )
-        elif cfg.model.model_type == "heatmap_multiview_multihead":
-            model = HeatmapTrackerMultiviewMultihead(
-                num_keypoints=cfg.data.num_keypoints,
-                num_views=len(cfg.data.view_names),
-                loss_factory=loss_factories["supervised"],
-                backbone=cfg.model.backbone,
-                pretrained=backbone_pretrained,
-                head=cfg.model.head,
-=======
                 head=cfg.model.get("head", "heatmap_cnn"),
->>>>>>> bc24cc40
                 downsample_factor=cfg.data.get("downsample_factor", 2),
                 torch_seed=cfg.training.rng_seed_model_pt,
                 optimizer=optimizer,
@@ -621,15 +531,7 @@
                 backbone_checkpoint=cfg.model.get("backbone_checkpoint"),  # only used by ViTMAE
             )
         elif cfg.model.model_type == "heatmap_multiview_transformer":
-<<<<<<< HEAD
-            if image_h != image_w:
-                raise RuntimeError(
-                    "heatmap_multiview_transformer requires resized height and width to be equal"
-                )
-
-=======
             from lightning_pose.models import SemiSupervisedHeatmapTrackerMultiviewTransformer
->>>>>>> bc24cc40
             model = SemiSupervisedHeatmapTrackerMultiviewTransformer(
                 num_keypoints=cfg.data.num_keypoints,
                 num_views=len(cfg.data.view_names),
@@ -637,11 +539,7 @@
                 loss_factory_unsupervised=loss_factories["unsupervised"],
                 backbone=cfg.model.backbone,
                 pretrained=backbone_pretrained,
-<<<<<<< HEAD
-                head=cfg.model.head,
-=======
                 head=cfg.model.get("head", "heatmap_cnn"),
->>>>>>> bc24cc40
                 downsample_factor=cfg.data.get("downsample_factor", 2),
                 torch_seed=cfg.training.rng_seed_model_pt,
                 optimizer=optimizer,
@@ -651,30 +549,6 @@
                 image_size=image_h,  # only used by ViT
                 patch_mask_config=cfg.training.get("patch_mask", {}),
             )
-<<<<<<< HEAD
-        elif cfg.model.model_type == "heatmap_multiview_transformer_mhcrnn":
-            if image_h != image_w:
-                raise RuntimeError(
-                    "heatmap_multiview_transformer_mhcrnn requires resized height and width to be equal"
-                )
-
-            model = SemiSupervisedHeatmapTrackerMultiviewMHCRNN(
-                num_keypoints=cfg.data.num_keypoints,
-                num_views=len(cfg.data.view_names),
-                loss_factory=loss_factories["supervised"],
-                loss_factory_unsupervised=loss_factories["unsupervised"],
-                backbone=cfg.model.backbone,
-                pretrained=backbone_pretrained,
-                downsample_factor=cfg.data.get("downsample_factor", 2),
-                torch_seed=cfg.training.rng_seed_model_pt,
-                optimizer=optimizer,
-                optimizer_params=optimizer_params,
-                lr_scheduler=lr_scheduler,
-                lr_scheduler_params=lr_scheduler_params,
-                image_size=image_h,  # only used by ViT
-            )
-=======
->>>>>>> bc24cc40
         else:
             raise NotImplementedError(
                 f"{cfg.model.model_type} invalid cfg.model.model_type for a semi-supervised model"
@@ -759,12 +633,7 @@
         )
         callbacks.append(ckpt_callback)
 
-<<<<<<< HEAD
-    # we just need this callback for unsupervised models 
-    # or multiview models with non-heatmap losses
-=======
     # we just need this callback for unsupervised losses or multiview models with 3d loss
->>>>>>> bc24cc40
     if (
         ((cfg.model.losses_to_use != []) and (cfg.model.losses_to_use is not None))
         or cfg.losses.get("supervised_pairwise_projections", {}).get("log_weight") is not None
