--- conflicted
+++ resolved
@@ -2,10 +2,6 @@
 
 import gc
 
-<<<<<<< HEAD
-import pytest
-=======
->>>>>>> bc24cc40
 import torch
 import torchvision
 
