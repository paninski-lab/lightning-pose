"""Test the initialization and training of regression models."""

import copy


def test_supervised_regression(
    cfg,
    base_data_module,
    video_dataloader,
<<<<<<< HEAD
    video_list,
    trainer,
    remove_logs,
=======
    trainer,
    remove_logs,
    run_model_test,
>>>>>>> c46e9a9a
):
    """Test the initialization and training of a supervised regression model."""

    cfg_tmp = copy.deepcopy(cfg)
    cfg_tmp.model.model_type = "regression"
    cfg_tmp.model.losses_to_use = []
    run_model_test(
        cfg=cfg_tmp,
        data_module=base_data_module,
        video_dataloader=video_dataloader,
        video_list=video_list,
        trainer=trainer,
        remove_logs_fn=remove_logs,
    )


def test_semisupervised_regression_temporal_pcasingleview(
    cfg,
    base_data_module_combined,
    video_dataloader,
    video_list,
    trainer,
    remove_logs,
    run_model_test,
):
    """Test the initialization and training of a semi-supervised regression model."""

    cfg_tmp = copy.deepcopy(cfg)
    cfg_tmp.model.model_type = "regression"
    cfg_tmp.model.losses_to_use = ["temporal", "pca_singleview"]
    run_model_test(
        cfg=cfg_tmp,
        data_module=base_data_module_combined,
        video_dataloader=video_dataloader,
        video_list=video_list,
        trainer=trainer,
        remove_logs_fn=remove_logs,
    )<|MERGE_RESOLUTION|>--- conflicted
+++ resolved
@@ -7,15 +7,9 @@
     cfg,
     base_data_module,
     video_dataloader,
-<<<<<<< HEAD
-    video_list,
-    trainer,
-    remove_logs,
-=======
     trainer,
     remove_logs,
     run_model_test,
->>>>>>> c46e9a9a
 ):
     """Test the initialization and training of a supervised regression model."""
 
