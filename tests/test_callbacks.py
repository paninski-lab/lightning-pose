<<<<<<< HEAD
from lightning_pose.callbacks import UnfreezeBackbone, PatchMasking
=======
import pytest
import torch

from lightning_pose.callbacks import PatchMasker, PatchMasking, UnfreezeBackbone
>>>>>>> bc24cc40


def test_unfreeze_backbone_epoch():
    unfreeze_backbone = UnfreezeBackbone(unfreeze_epoch=2, initial_ratio=0.1, warm_up_ratio=1.5)

    # Test unfreezing at epoch 2.
    assert unfreeze_backbone._get_backbone_lr(None, 0, 1e-3) == 0.0
    assert unfreeze_backbone._get_backbone_lr(None, 1, 1e-3) == 0.0
    assert (
        unfreeze_backbone._get_backbone_lr(None, 2, 1e-3) == 1e-3 * 0.1
    )  # upsampling_lr * initial_ratio

    # Test warming up.
    # We thawed at upsampling_lr = 1e-3. Henceforth, backbone_lr should be
    # agnostic to changes in upsampling_lr so long as we are not fully
    # "warmed up".
    assert unfreeze_backbone._get_backbone_lr(None, 3, 1e-3) == 1e-3 * 0.1 * 1.5
    assert unfreeze_backbone._get_backbone_lr(None, 3, 1.5e-3) == 1e-3 * 0.1 * 1.5

    assert unfreeze_backbone._get_backbone_lr(None, 4, 1e-3) == 1e-4 * 1.5 * 1.5
    assert unfreeze_backbone._get_backbone_lr(None, 4, 1.5e-3) == 1e-4 * 1.5 * 1.5

    # Once we hit upsampling_lr, set the _warmed_up bit to stop this callback
    # from setting backbone lr in the future, allowing the normal scheduler to take over.
    assert not unfreeze_backbone._warmed_up
    # current_epoch set to some high value to trigger "warmed up" condition
    assert unfreeze_backbone._get_backbone_lr(None, 15, 1e-3) == 1e-3
    assert unfreeze_backbone._warmed_up


<<<<<<< HEAD
def test_patch_masking_callback():
    """Test PatchMasking callback curriculum learning schedule for both enabled and disabled states."""

    # Test 1: Patch masking enabled
    patch_mask_config_enabled = {
        "init_step": 100,
        "final_step": 500,
        "init_ratio": 0.1,
        "final_ratio": 0.5,
    }

    patch_masking_enabled = PatchMasking(
        patch_mask_config=patch_mask_config_enabled,
        patch_seed=42,
    )

    # Test initialization - access through curriculum_masking attribute
    assert patch_masking_enabled.curriculum_masking.use_patch_masking == True
    assert patch_masking_enabled.curriculum_masking.patch_seed == 42

    # Test curriculum schedule at different steps
    # Before masking starts
    schedule_info = patch_masking_enabled.curriculum_masking.get_training_schedule_info(50)
    assert schedule_info['mask_ratio'] == 0.0
    assert schedule_info['curriculum_progress'] == "0.0%"

    # At masking start
    schedule_info = patch_masking_enabled.curriculum_masking.get_training_schedule_info(100)
    assert schedule_info['mask_ratio'] == 0.1
    assert schedule_info['curriculum_progress'] == "0.0%"

    # Mid-way through curriculum
    schedule_info = patch_masking_enabled.curriculum_masking.get_training_schedule_info(300)
    expected_ratio = 0.1 + (300 - 100) / (500 - 100) * (0.5 - 0.1)  # 0.3
    assert abs(schedule_info['mask_ratio'] - expected_ratio) < 1e-6
    assert schedule_info['curriculum_progress'] == "50.0%"

    # At final step
    schedule_info = patch_masking_enabled.curriculum_masking.get_training_schedule_info(500)
    assert schedule_info['mask_ratio'] == 0.5
    assert schedule_info['curriculum_progress'] == "100.0%"

    # After final step
    schedule_info = patch_masking_enabled.curriculum_masking.get_training_schedule_info(700)
    assert schedule_info['mask_ratio'] == 0.5
    assert schedule_info['curriculum_progress'] == "100.0%"

    # Test should_start_patch_masking
    assert not patch_masking_enabled.curriculum_masking.should_start_patch_masking(99)
    assert patch_masking_enabled.curriculum_masking.should_start_patch_masking(100)
    assert not patch_masking_enabled.curriculum_masking.should_start_patch_masking(101)

    # Test 2: Patch masking disabled when we set final_ratio to 0.0
    patch_mask_config_disabled = {
        "init_step": 100,
        "final_step": 500,
        "init_ratio": 0.1,
        "final_ratio": 0.0  # Disabled
    }

    patch_masking_disabled = PatchMasking(
        patch_mask_config=patch_mask_config_disabled,
        patch_seed=42,
    )

    # Test that curriculum masking is properly disabled
    assert patch_masking_disabled.curriculum_masking.use_patch_masking == False

    # Test that schedule info returns default values when disabled
    schedule_info = patch_masking_disabled.curriculum_masking.get_training_schedule_info(300)
    assert schedule_info['mask_ratio'] == 0.0
    assert schedule_info['curriculum_progress'] == "0.0%"
    assert schedule_info['steps_to_max_masking'] == 0
    assert schedule_info['steps_to_patch_masking'] == 0
=======
class TestPatchMasking:
    """Test PatchMasking callback curriculum schedule for both enabled and disabled states."""

    @pytest.fixture
    def patch_masking_enabled(self):

        patch_mask_config_enabled = {
            "init_step": 100,
            "final_step": 500,
            "init_ratio": 0.1,
            "final_ratio": 0.5,
        }

        patch_masking_enabled = PatchMasking(
            patch_mask_config=patch_mask_config_enabled,
            patch_seed=42,
        )

        return patch_masking_enabled

    @pytest.fixture
    def patch_masking_disabled(self):

        patch_mask_config_disabled = {
            "init_step": 100,
            "final_step": 500,
            "init_ratio": 0.1,
            "final_ratio": 0.0  # Disabled
        }

        patch_masking_disabled = PatchMasking(
            patch_mask_config=patch_mask_config_disabled,
            patch_seed=42,
        )

        return patch_masking_disabled

    def test_initialization_enabled(self, patch_masking_enabled):
        """Test initialization - access through curriculum_masking attribute"""
        assert patch_masking_enabled.curriculum_masking.use_patch_masking is True
        assert patch_masking_enabled.curriculum_masking.patch_seed == 42

    def test_schedule_at_different_steps(self, patch_masking_enabled):
        """Test curriculum schedule at different steps"""

        # before masking starts
        schedule_info = patch_masking_enabled.curriculum_masking.get_training_schedule_info(50)
        assert schedule_info['mask_ratio'] == 0.0
        assert schedule_info['curriculum_progress'] == "0.0%"

        # at masking start
        schedule_info = patch_masking_enabled.curriculum_masking.get_training_schedule_info(100)
        assert schedule_info['mask_ratio'] == 0.1
        assert schedule_info['curriculum_progress'] == "0.0%"

        # mid-way through curriculum
        schedule_info = patch_masking_enabled.curriculum_masking.get_training_schedule_info(300)
        expected_ratio = 0.1 + (300 - 100) / (500 - 100) * (0.5 - 0.1)  # 0.3
        assert abs(schedule_info['mask_ratio'] - expected_ratio) < 1e-6
        assert schedule_info['curriculum_progress'] == "50.0%"

        # at final step
        schedule_info = patch_masking_enabled.curriculum_masking.get_training_schedule_info(500)
        assert schedule_info['mask_ratio'] == 0.5
        assert schedule_info['curriculum_progress'] == "100.0%"

        # after final step
        schedule_info = patch_masking_enabled.curriculum_masking.get_training_schedule_info(700)
        assert schedule_info['mask_ratio'] == 0.5
        assert schedule_info['curriculum_progress'] == "100.0%"

    def test_should_start_patch_masking(self, patch_masking_enabled):
        assert not patch_masking_enabled.curriculum_masking.should_start_patch_masking(99)
        assert patch_masking_enabled.curriculum_masking.should_start_patch_masking(100)
        assert not patch_masking_enabled.curriculum_masking.should_start_patch_masking(101)

    def test_initialization_disabled(self, patch_masking_disabled):
        """Test that curriculum masking is properly disabled"""
        assert patch_masking_disabled.curriculum_masking.use_patch_masking is False

    def test_schedule_disabled(self, patch_masking_disabled):
        """Test that schedule info returns default values when disabled"""
        schedule_info = patch_masking_disabled.curriculum_masking.get_training_schedule_info(300)
        assert schedule_info['mask_ratio'] == 0.0
        assert schedule_info['curriculum_progress'] == "0.0%"
        assert schedule_info['steps_to_max_masking'] == 0
        assert schedule_info['steps_to_patch_masking'] == 0


class TestPatchMasker:

    @pytest.fixture
    def basic_masker(self):
        """Create a basic PatchMasker instance for testing."""
        return PatchMasker(
            patch_mask_config={
                "init_step": 100,
                "final_step": 1000,
                "init_ratio": 0.1,
                "final_ratio": 0.5,
            },
            patch_seed=42,
        )

    def test_initialization_with_config(self, basic_masker):
        """Test that PatchMasker initializes with correct attributes."""
        assert basic_masker.patch_seed == 42
        assert basic_masker.patch_init_step == 100
        assert basic_masker.patch_final_step == 1000
        assert basic_masker.patch_init_ratio == 0.1
        assert basic_masker.patch_final_ratio == 0.5
        assert basic_masker.use_patch_masking is True

    def test_initialization_without_config(self):
        """Test that PatchMasker uses default values when config is None."""
        masker = PatchMasker()
        assert masker.patch_seed == 0
        assert masker.patch_init_step == 700
        assert masker.patch_final_step == 5000
        assert masker.patch_init_ratio == 0.1
        assert masker.patch_final_ratio == 0.5

    def test_initialization_empty_config(self):
        """Test that PatchMasker uses default values with empty config."""
        masker = PatchMasker(patch_mask_config={}, patch_seed=0)
        assert masker.patch_init_step == 700
        assert masker.patch_final_step == 5000
        assert masker.patch_init_ratio == 0.1
        assert masker.patch_final_ratio == 0.5

    def test_masking_disabled_when_final_ratio_zero(self):
        """Test that masking is disabled when final_ratio is 0."""
        masker = PatchMasker(
            patch_mask_config={"final_ratio": 0.0},
            patch_seed=0,
        )
        assert masker.use_patch_masking is False

    def test_apply_masking_disabled(self):
        """Test apply_masking returns original images when masking disabled."""
        masker = PatchMasker(
            patch_mask_config={"final_ratio": 0.0},
            patch_seed=0,
        )
        batch_size, num_views = 2, 3
        images = torch.randn(batch_size, num_views, 3, 224, 224)

        masked_images, mask = masker.apply_masking(images, training_step=500)

        assert torch.equal(masked_images, images)
        assert mask.shape == (batch_size, num_views)
        assert torch.all(mask == 1)

    def test_apply_patch_masking_not_training(self, basic_masker):
        """Test that no masking is applied when not in training mode."""
        batch_size, num_views = 2, 3
        images = torch.randn(batch_size, num_views, 3, 224, 224)

        masked_images, patch_mask = basic_masker.apply_patch_masking(
            images, training_step=500, is_training=False,
        )

        assert torch.equal(masked_images, images)
        assert torch.all(patch_mask == 1)

    def test_apply_patch_masking_before_init_step(self, basic_masker):
        """Test that no masking is applied before init_step."""
        batch_size, num_views = 2, 3
        images = torch.randn(batch_size, num_views, 3, 224, 224)

        masked_images, patch_mask = basic_masker.apply_patch_masking(
            images, training_step=50, is_training=True,
        )

        assert torch.equal(masked_images, images)
        assert torch.all(patch_mask == 1)

    def test_apply_patch_masking_at_init_step(self, basic_masker):
        """Test that masking starts at init_step."""
        batch_size, num_views = 2, 3
        images = torch.randn(batch_size, num_views, 3, 224, 224)

        masked_images, patch_mask = basic_masker.apply_patch_masking(
            images, training_step=100, is_training=True
        )

        assert not torch.equal(masked_images, images)
        assert torch.any(patch_mask == 0)

    def test_apply_patch_masking_at_final_step(self, basic_masker):
        """Test that masking reaches maximum at final_step."""
        batch_size, num_views = 1, 2
        images = torch.randn(batch_size, num_views, 3, 224, 224)

        masked_images, patch_mask = basic_masker.apply_patch_masking(
            images, training_step=1000, is_training=True,
        )

        num_patches = (224 // 16) * (224 // 16)
        expected_masked = int(0.5 * num_patches)

        for b in range(batch_size):
            for v in range(num_views):
                num_masked = (patch_mask[b, v] == 0).sum().item()
                assert num_masked == expected_masked

    def test_deterministic_masking(self, basic_masker):
        """Test that masking is deterministic with same seed and step."""
        batch_size, num_views = 2, 2
        images = torch.randn(batch_size, num_views, 3, 224, 224)

        masked_images_1, patch_mask_1 = basic_masker.apply_patch_masking(
            images.clone(), training_step=500, is_training=True,
        )
        masked_images_2, patch_mask_2 = basic_masker.apply_patch_masking(
            images.clone(), training_step=500, is_training=True,
        )

        assert torch.equal(masked_images_1, masked_images_2)
        assert torch.equal(patch_mask_1, patch_mask_2)

    def test_different_masking_per_step(self, basic_masker):
        """Test that different steps produce different masks."""
        batch_size, num_views = 2, 2
        images = torch.randn(batch_size, num_views, 3, 224, 224)

        _, patch_mask_1 = basic_masker.apply_patch_masking(
            images.clone(), training_step=500, is_training=True
        )
        _, patch_mask_2 = basic_masker.apply_patch_masking(
            images.clone(), training_step=501, is_training=True
        )

        assert not torch.equal(patch_mask_1, patch_mask_2)

    def test_get_training_schedule_info_before_init(self, basic_masker):
        """Test training schedule info before init_step."""
        info = basic_masker.get_training_schedule_info(current_step=50)

        assert info["step"] == 50
        assert info["mask_ratio"] == 0.0
        assert info["curriculum_progress"] == "0.0%"
        assert info["steps_to_patch_masking"] == 50
        assert info["steps_to_max_masking"] == 950

    def test_get_training_schedule_info_at_init(self, basic_masker):
        """Test training schedule info at init_step."""
        info = basic_masker.get_training_schedule_info(current_step=100)

        assert info["step"] == 100
        assert info["mask_ratio"] == 0.1
        assert info["curriculum_progress"] == "0.0%"
        assert info["steps_to_patch_masking"] == 0
        assert info["steps_to_max_masking"] == 900

    def test_get_training_schedule_info_at_final(self, basic_masker):
        """Test training schedule info at final_step."""
        info = basic_masker.get_training_schedule_info(current_step=1000)

        assert info["step"] == 1000
        assert info["mask_ratio"] == 0.5
        assert info["curriculum_progress"] == "100.0%"
        assert info["steps_to_patch_masking"] == 0
        assert info["steps_to_max_masking"] == 0

    def test_get_training_schedule_info_midway(self, basic_masker):
        """Test training schedule info midway through curriculum."""
        info = basic_masker.get_training_schedule_info(current_step=550)

        assert info["step"] == 550
        assert 0.1 < info["mask_ratio"] < 0.5
        assert info["steps_to_patch_masking"] == 0
        assert info["steps_to_max_masking"] == 450

    def test_should_start_patch_masking(self, basic_masker):
        """Test should_start_patch_masking returns correct values."""
        assert basic_masker.should_start_patch_masking(99) is False
        assert basic_masker.should_start_patch_masking(100) is True
        assert basic_masker.should_start_patch_masking(101) is False

    def test_should_start_patch_masking_disabled(self):
        """Test should_start_patch_masking when masking is disabled."""
        masker = PatchMasker(
            patch_mask_config={"final_ratio": 0.0},
            patch_seed=0,
        )
        assert masker.should_start_patch_masking(700) is False

    def test_masked_patches_are_zeroed(self, basic_masker):
        """Test that masked patches have zero values."""
        batch_size, num_views = 1, 1
        images = torch.ones(batch_size, num_views, 3, 224, 224)

        masked_images, patch_mask = basic_masker.apply_patch_masking(
            images, training_step=500, is_training=True,
        )

        patch_size = 16
        num_patches_w = 224 // patch_size

        for b in range(batch_size):
            for v in range(num_views):
                masked_patch_indices = (patch_mask[b, v] == 0).nonzero(as_tuple=True)[0]
                for patch_idx in masked_patch_indices:
                    patch_h = (patch_idx // num_patches_w) * patch_size
                    patch_w = (patch_idx % num_patches_w) * patch_size
                    patch_region = masked_images[
                        b, v, :, patch_h:patch_h + patch_size, patch_w:patch_w + patch_size
                    ]
                    assert torch.all(patch_region == 0)
>>>>>>> bc24cc40
<|MERGE_RESOLUTION|>--- conflicted
+++ resolved
@@ -1,11 +1,7 @@
-<<<<<<< HEAD
-from lightning_pose.callbacks import UnfreezeBackbone, PatchMasking
-=======
 import pytest
 import torch
 
 from lightning_pose.callbacks import PatchMasker, PatchMasking, UnfreezeBackbone
->>>>>>> bc24cc40
 
 
 def test_unfreeze_backbone_epoch():
@@ -36,82 +32,6 @@
     assert unfreeze_backbone._warmed_up
 
 
-<<<<<<< HEAD
-def test_patch_masking_callback():
-    """Test PatchMasking callback curriculum learning schedule for both enabled and disabled states."""
-
-    # Test 1: Patch masking enabled
-    patch_mask_config_enabled = {
-        "init_step": 100,
-        "final_step": 500,
-        "init_ratio": 0.1,
-        "final_ratio": 0.5,
-    }
-
-    patch_masking_enabled = PatchMasking(
-        patch_mask_config=patch_mask_config_enabled,
-        patch_seed=42,
-    )
-
-    # Test initialization - access through curriculum_masking attribute
-    assert patch_masking_enabled.curriculum_masking.use_patch_masking == True
-    assert patch_masking_enabled.curriculum_masking.patch_seed == 42
-
-    # Test curriculum schedule at different steps
-    # Before masking starts
-    schedule_info = patch_masking_enabled.curriculum_masking.get_training_schedule_info(50)
-    assert schedule_info['mask_ratio'] == 0.0
-    assert schedule_info['curriculum_progress'] == "0.0%"
-
-    # At masking start
-    schedule_info = patch_masking_enabled.curriculum_masking.get_training_schedule_info(100)
-    assert schedule_info['mask_ratio'] == 0.1
-    assert schedule_info['curriculum_progress'] == "0.0%"
-
-    # Mid-way through curriculum
-    schedule_info = patch_masking_enabled.curriculum_masking.get_training_schedule_info(300)
-    expected_ratio = 0.1 + (300 - 100) / (500 - 100) * (0.5 - 0.1)  # 0.3
-    assert abs(schedule_info['mask_ratio'] - expected_ratio) < 1e-6
-    assert schedule_info['curriculum_progress'] == "50.0%"
-
-    # At final step
-    schedule_info = patch_masking_enabled.curriculum_masking.get_training_schedule_info(500)
-    assert schedule_info['mask_ratio'] == 0.5
-    assert schedule_info['curriculum_progress'] == "100.0%"
-
-    # After final step
-    schedule_info = patch_masking_enabled.curriculum_masking.get_training_schedule_info(700)
-    assert schedule_info['mask_ratio'] == 0.5
-    assert schedule_info['curriculum_progress'] == "100.0%"
-
-    # Test should_start_patch_masking
-    assert not patch_masking_enabled.curriculum_masking.should_start_patch_masking(99)
-    assert patch_masking_enabled.curriculum_masking.should_start_patch_masking(100)
-    assert not patch_masking_enabled.curriculum_masking.should_start_patch_masking(101)
-
-    # Test 2: Patch masking disabled when we set final_ratio to 0.0
-    patch_mask_config_disabled = {
-        "init_step": 100,
-        "final_step": 500,
-        "init_ratio": 0.1,
-        "final_ratio": 0.0  # Disabled
-    }
-
-    patch_masking_disabled = PatchMasking(
-        patch_mask_config=patch_mask_config_disabled,
-        patch_seed=42,
-    )
-
-    # Test that curriculum masking is properly disabled
-    assert patch_masking_disabled.curriculum_masking.use_patch_masking == False
-
-    # Test that schedule info returns default values when disabled
-    schedule_info = patch_masking_disabled.curriculum_masking.get_training_schedule_info(300)
-    assert schedule_info['mask_ratio'] == 0.0
-    assert schedule_info['curriculum_progress'] == "0.0%"
-    assert schedule_info['steps_to_max_masking'] == 0
-    assert schedule_info['steps_to_patch_masking'] == 0
-=======
 class TestPatchMasking:
     """Test PatchMasking callback curriculum schedule for both enabled and disabled states."""
 
@@ -421,5 +341,4 @@
                     patch_region = masked_images[
                         b, v, :, patch_h:patch_h + patch_size, patch_w:patch_w + patch_size
                     ]
-                    assert torch.all(patch_region == 0)
->>>>>>> bc24cc40
+                    assert torch.all(patch_region == 0)