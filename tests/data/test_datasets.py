--- conflicted
+++ resolved
@@ -1,13 +1,9 @@
 """Test basic dataset functionality."""
 
-<<<<<<< HEAD
-import numpy as np
-=======
 import copy
 
 import numpy as np
 import pytest
->>>>>>> bc24cc40
 import torch
 
 from lightning_pose.data.datasets import MultiviewHeatmapDataset
@@ -94,17 +90,10 @@
 
     def test_batch_properties(self, cfg_multiview, multiview_heatmap_dataset):
 
-<<<<<<< HEAD
-def test_multiview_heatmap_dataset_context(cfg_multiview, multiview_heatmap_dataset_context):
-    im_height = cfg_multiview.data.image_resize_dims.height
-    im_width = cfg_multiview.data.image_resize_dims.width
-    num_targets = multiview_heatmap_dataset_context.num_targets
-=======
         im_height = cfg_multiview.data.image_resize_dims.height
         im_width = cfg_multiview.data.image_resize_dims.width
         num_targets = multiview_heatmap_dataset.num_targets
         num_views = multiview_heatmap_dataset.num_views
->>>>>>> bc24cc40
 
         batch = multiview_heatmap_dataset[0]
 
