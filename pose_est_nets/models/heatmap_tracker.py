--- conflicted
+++ resolved
@@ -266,14 +266,10 @@
 
         # compute loss
         heatmap_loss = MaskedHeatmapLoss(
-<<<<<<< HEAD
             batch_dict["heatmaps"], 
             predicted_heatmaps, 
             loss_type=self.supervised_loss,
             reach=self.reach,
-=======
-            batch_dict["heatmaps"], predicted_heatmaps, self.supervised_loss
->>>>>>> 4ca407e4
         )
 
         supervised_rmse = MaskedRMSELoss(batch_dict["keypoints"], predicted_keypoints)
@@ -295,14 +291,10 @@
             predicted_heatmaps
         )  # heatmaps -> keypoints
         loss = MaskedHeatmapLoss(
-<<<<<<< HEAD
             batch_dict["heatmaps"], 
             predicted_heatmaps, 
             loss_type=self.supervised_loss, 
             reach=self.reach,
-=======
-            batch_dict["heatmaps"], predicted_heatmaps, self.supervised_loss
->>>>>>> 4ca407e4
         )
         supervised_rmse = MaskedRMSELoss(batch_dict["keypoints"], predicted_keypoints)
         if stage:
